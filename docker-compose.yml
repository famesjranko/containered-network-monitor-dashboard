version: '3.8'

services:
  local-network-monitor:
    build: .
    container_name: local-network-monitor-container
    ports:
      - "8050:8050"
    #environment:
      # Comma-separated list of IPs to ping for internet connectivity checks
      # - Defaults to 8.8.8.8,1.1.1.1,9.9.9.9 if not set
      # - Example: 8.8.8.8,1.1.1.1
      # - INTERNET_CHECK_TARGETS=8.8.8.8,1.1.1.1,9.9.9.9

      # Tapo credentials and device details for controlling the smart plug
      # - TAPO_EMAIL=
      # - TAPO_PASSWORD=
      # - TAPO_DEVICE_IP=
      # - TAPO_DEVICE_NAME=

      # Cooldown period in seconds between allowed modem reboots (via smart plug)
      # Prevents repeated power cycles within a short period.
      # - Example: 3600 (1 hour)
<<<<<<< HEAD
      # - TAPO_COOLDOWN_SECONDS=3600

      # Number of consecutive failed checks before triggering power cycle
      # - Default: 5
      # - Example: FAILURE_THRESHOLD=3
      # - FAILURE_THRESHOLD=5
=======
      # - TAPO_COOLDOWN_SECONDS=3600
>>>>>>> 42d3e97c
<|MERGE_RESOLUTION|>--- conflicted
+++ resolved
@@ -21,13 +21,9 @@
       # Cooldown period in seconds between allowed modem reboots (via smart plug)
       # Prevents repeated power cycles within a short period.
       # - Example: 3600 (1 hour)
-<<<<<<< HEAD
       # - TAPO_COOLDOWN_SECONDS=3600
 
       # Number of consecutive failed checks before triggering power cycle
       # - Default: 5
       # - Example: FAILURE_THRESHOLD=3
-      # - FAILURE_THRESHOLD=5
-=======
-      # - TAPO_COOLDOWN_SECONDS=3600
->>>>>>> 42d3e97c
+      # - FAILURE_THRESHOLD=5